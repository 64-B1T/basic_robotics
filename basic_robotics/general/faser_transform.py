--- conflicted
+++ resolved
@@ -44,7 +44,6 @@
                 return self.generateFrom6DOF(initializer_array, rpy)
             else:
                 # Generate Rotation and translation from 7dof list (quaternion)
-<<<<<<< HEAD
                 return self.from7DOF(initializer_array)
             elif init_arr_len == 3:
                 # Generate rotation from 3DOF list
@@ -53,17 +52,6 @@
                 return self.from6DOF([initializer_array[0][0], initializer_array[0][1], 
                         initializer_array[0][2], initializer_array[1][0], 
                         initializer_array[1][2], initializer_array[1][2]], rpy)
-=======
-                self.TAA = np.array([initializer_array[0],
-                        initializer_array[1],
-                        initializer_array[2],
-                        0,
-                        0,
-                        0])
-                self.TM = np.eye(4)
-                self.setQuat(initializer_array[3:7])
-                return
->>>>>>> 699b58f5
         else:
             if init_arr_len == 3:
                 # Generate rotation from 3dof array
